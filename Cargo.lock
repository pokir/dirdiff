# This file is automatically @generated by Cargo.
# It is not intended for manual editing.
version = 3

[[package]]
name = "atty"
version = "0.2.14"
source = "registry+https://github.com/rust-lang/crates.io-index"
checksum = "d9b39be18770d11421cdb1b9947a45dd3f37e93092cbf377614828a319d5fee8"
dependencies = [
 "hermit-abi",
 "libc",
 "winapi",
]

[[package]]
name = "autocfg"
version = "1.1.0"
source = "registry+https://github.com/rust-lang/crates.io-index"
checksum = "d468802bab17cbc0cc575e9b053f41e72aa36bfa6b7f55e3529ffa43161b97fa"

[[package]]
name = "bitflags"
version = "1.3.2"
source = "registry+https://github.com/rust-lang/crates.io-index"
checksum = "bef38d45163c2f1dde094a7dfd33ccf595c92905c8f8f4fdc18d06fb1037718a"

[[package]]
name = "clap"
version = "3.2.16"
source = "registry+https://github.com/rust-lang/crates.io-index"
checksum = "a3dbbb6653e7c55cc8595ad3e1f7be8f32aba4eb7ff7f0fd1163d4f3d137c0a9"
dependencies = [
 "atty",
 "bitflags",
 "clap_derive",
 "clap_lex",
 "indexmap",
 "once_cell",
 "strsim",
 "termcolor",
 "textwrap",
]

[[package]]
name = "clap_derive"
version = "3.2.15"
source = "registry+https://github.com/rust-lang/crates.io-index"
checksum = "9ba52acd3b0a5c33aeada5cdaa3267cdc7c594a98731d4268cdc1532f4264cb4"
dependencies = [
 "heck",
 "proc-macro-error",
 "proc-macro2",
 "quote",
 "syn",
]

[[package]]
name = "clap_lex"
version = "0.2.4"
source = "registry+https://github.com/rust-lang/crates.io-index"
checksum = "2850f2f5a82cbf437dd5af4d49848fbdfc27c157c3d010345776f952765261c5"
dependencies = [
 "os_str_bytes",
]

[[package]]
name = "colored"
version = "2.0.0"
source = "registry+https://github.com/rust-lang/crates.io-index"
checksum = "b3616f750b84d8f0de8a58bda93e08e2a81ad3f523089b05f1dffecab48c6cbd"
dependencies = [
 "atty",
 "lazy_static",
 "winapi",
]

[[package]]
name = "diff"
version = "0.1.13"
source = "registry+https://github.com/rust-lang/crates.io-index"
checksum = "56254986775e3233ffa9c4d7d3faaf6d36a2c09d30b20687e9f88bc8bafc16c8"

[[package]]
name = "dirdiff"
<<<<<<< HEAD
version = "0.2.0"
=======
version = "0.1.1"
>>>>>>> c22e6325
dependencies = [
 "clap",
 "colored",
 "diff",
 "glob",
]

[[package]]
name = "glob"
version = "0.3.0"
source = "registry+https://github.com/rust-lang/crates.io-index"
checksum = "9b919933a397b79c37e33b77bb2aa3dc8eb6e165ad809e58ff75bc7db2e34574"

[[package]]
name = "hashbrown"
version = "0.12.3"
source = "registry+https://github.com/rust-lang/crates.io-index"
checksum = "8a9ee70c43aaf417c914396645a0fa852624801b24ebb7ae78fe8272889ac888"

[[package]]
name = "heck"
version = "0.4.0"
source = "registry+https://github.com/rust-lang/crates.io-index"
checksum = "2540771e65fc8cb83cd6e8a237f70c319bd5c29f78ed1084ba5d50eeac86f7f9"

[[package]]
name = "hermit-abi"
version = "0.1.19"
source = "registry+https://github.com/rust-lang/crates.io-index"
checksum = "62b467343b94ba476dcb2500d242dadbb39557df889310ac77c5d99100aaac33"
dependencies = [
 "libc",
]

[[package]]
name = "indexmap"
version = "1.9.1"
source = "registry+https://github.com/rust-lang/crates.io-index"
checksum = "10a35a97730320ffe8e2d410b5d3b69279b98d2c14bdb8b70ea89ecf7888d41e"
dependencies = [
 "autocfg",
 "hashbrown",
]

[[package]]
name = "lazy_static"
version = "1.4.0"
source = "registry+https://github.com/rust-lang/crates.io-index"
checksum = "e2abad23fbc42b3700f2f279844dc832adb2b2eb069b2df918f455c4e18cc646"

[[package]]
name = "libc"
version = "0.2.126"
source = "registry+https://github.com/rust-lang/crates.io-index"
checksum = "349d5a591cd28b49e1d1037471617a32ddcda5731b99419008085f72d5a53836"

[[package]]
name = "once_cell"
version = "1.13.0"
source = "registry+https://github.com/rust-lang/crates.io-index"
checksum = "18a6dbe30758c9f83eb00cbea4ac95966305f5a7772f3f42ebfc7fc7eddbd8e1"

[[package]]
name = "os_str_bytes"
version = "6.2.0"
source = "registry+https://github.com/rust-lang/crates.io-index"
checksum = "648001efe5d5c0102d8cea768e348da85d90af8ba91f0bea908f157951493cd4"

[[package]]
name = "proc-macro-error"
version = "1.0.4"
source = "registry+https://github.com/rust-lang/crates.io-index"
checksum = "da25490ff9892aab3fcf7c36f08cfb902dd3e71ca0f9f9517bea02a73a5ce38c"
dependencies = [
 "proc-macro-error-attr",
 "proc-macro2",
 "quote",
 "syn",
 "version_check",
]

[[package]]
name = "proc-macro-error-attr"
version = "1.0.4"
source = "registry+https://github.com/rust-lang/crates.io-index"
checksum = "a1be40180e52ecc98ad80b184934baf3d0d29f979574e439af5a55274b35f869"
dependencies = [
 "proc-macro2",
 "quote",
 "version_check",
]

[[package]]
name = "proc-macro2"
version = "1.0.42"
source = "registry+https://github.com/rust-lang/crates.io-index"
checksum = "c278e965f1d8cf32d6e0e96de3d3e79712178ae67986d9cf9151f51e95aac89b"
dependencies = [
 "unicode-ident",
]

[[package]]
name = "quote"
version = "1.0.20"
source = "registry+https://github.com/rust-lang/crates.io-index"
checksum = "3bcdf212e9776fbcb2d23ab029360416bb1706b1aea2d1a5ba002727cbcab804"
dependencies = [
 "proc-macro2",
]

[[package]]
name = "strsim"
version = "0.10.0"
source = "registry+https://github.com/rust-lang/crates.io-index"
checksum = "73473c0e59e6d5812c5dfe2a064a6444949f089e20eec9a2e5506596494e4623"

[[package]]
name = "syn"
version = "1.0.98"
source = "registry+https://github.com/rust-lang/crates.io-index"
checksum = "c50aef8a904de4c23c788f104b7dddc7d6f79c647c7c8ce4cc8f73eb0ca773dd"
dependencies = [
 "proc-macro2",
 "quote",
 "unicode-ident",
]

[[package]]
name = "termcolor"
version = "1.1.3"
source = "registry+https://github.com/rust-lang/crates.io-index"
checksum = "bab24d30b911b2376f3a13cc2cd443142f0c81dda04c118693e35b3835757755"
dependencies = [
 "winapi-util",
]

[[package]]
name = "textwrap"
version = "0.15.0"
source = "registry+https://github.com/rust-lang/crates.io-index"
checksum = "b1141d4d61095b28419e22cb0bbf02755f5e54e0526f97f1e3d1d160e60885fb"

[[package]]
name = "unicode-ident"
version = "1.0.2"
source = "registry+https://github.com/rust-lang/crates.io-index"
checksum = "15c61ba63f9235225a22310255a29b806b907c9b8c964bcbd0a2c70f3f2deea7"

[[package]]
name = "version_check"
version = "0.9.4"
source = "registry+https://github.com/rust-lang/crates.io-index"
checksum = "49874b5167b65d7193b8aba1567f5c7d93d001cafc34600cee003eda787e483f"

[[package]]
name = "winapi"
version = "0.3.9"
source = "registry+https://github.com/rust-lang/crates.io-index"
checksum = "5c839a674fcd7a98952e593242ea400abe93992746761e38641405d28b00f419"
dependencies = [
 "winapi-i686-pc-windows-gnu",
 "winapi-x86_64-pc-windows-gnu",
]

[[package]]
name = "winapi-i686-pc-windows-gnu"
version = "0.4.0"
source = "registry+https://github.com/rust-lang/crates.io-index"
checksum = "ac3b87c63620426dd9b991e5ce0329eff545bccbbb34f3be09ff6fb6ab51b7b6"

[[package]]
name = "winapi-util"
version = "0.1.5"
source = "registry+https://github.com/rust-lang/crates.io-index"
checksum = "70ec6ce85bb158151cae5e5c87f95a8e97d2c0c4b001223f33a334e3ce5de178"
dependencies = [
 "winapi",
]

[[package]]
name = "winapi-x86_64-pc-windows-gnu"
version = "0.4.0"
source = "registry+https://github.com/rust-lang/crates.io-index"
checksum = "712e227841d057c1ee1cd2fb22fa7e5a5461ae8e48fa2ca79ec42cfc1931183f"<|MERGE_RESOLUTION|>--- conflicted
+++ resolved
@@ -83,11 +83,8 @@
 
 [[package]]
 name = "dirdiff"
-<<<<<<< HEAD
 version = "0.2.0"
-=======
-version = "0.1.1"
->>>>>>> c22e6325
+
 dependencies = [
  "clap",
  "colored",
